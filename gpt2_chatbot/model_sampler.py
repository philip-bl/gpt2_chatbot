"""Collection of functions based on huggingface examples/run_gpt2.py to sample from a GPT-2 model."""

import torch
import torch.nn as nn
import torch.nn.functional as F
from tqdm import trange

def top_k_logits(logits, k):
    """
    Masks everything but the k top entries as -infinity (1e10).
    Used to mask logits such that e^-infinity -> 0 won't contribute to the
    sum of the denominator.
    """
    if k == 0:
        return logits
    else:
        values = torch.topk(logits, k)[0]
        batch_mins = values[:, -1].view(-1, 1).expand_as(logits)
        return torch.where(logits < batch_mins, torch.ones_like(logits) * -1e10, logits)


def sample_sequence(model, length, cond_tokens, start_token=None, batch_size=None, context=None, temperature=1, top_k=0, device='cuda', sample=True):
    if start_token is None:
        assert context is not None, 'Specify exactly one of start_token and context!'
        context = torch.tensor(context, device=device, dtype=torch.long).unsqueeze(0).repeat(batch_size, 1)
    else:
        assert context is None, 'Specify exactly one of start_token and context!'
        context = torch.full((batch_size, 1), start_token, device=device, dtype=torch.long)
    prev = context
    output = context    
    past = None
<<<<<<< HEAD
    if isinstance(model, nn.DataParallel):
        model = model.module
=======
    exit_token = False
>>>>>>> f5626cd0
    with torch.no_grad():
        for i in range(length):
            logits, past = model(prev, past=past)
            logits = logits[:, -1, :] / temperature
            logits = top_k_logits(logits, k=top_k)
            log_probs = F.softmax(logits, dim=-1)
            if sample:
                prev = torch.multinomial(log_probs, num_samples=1)
            else:
                _, prev = torch.topk(log_probs, k=1, dim=-1)
            
            if((prev == 25) & (exit_token)):
                break

            if(prev in cond_tokens):
                exit_token = True
            else:
                exit_token = False
            output = torch.cat((output, prev), dim=1)
    return output[:,:-1]

def print_samples(model, enc, args, context_tokens=[], unconditional=True, **kwargs):
    print('generating samples')
    model.eval()
    generated = 0
    for _ in range(kwargs['nsamples'] // kwargs['batch_size']):
        out = sample_sequence(
            model=model, length=kwargs['length'],
            context=context_tokens if not unconditional else None,
            start_token=enc.encoder['<|endoftext|>'] if unconditional else None,
            batch_size=kwargs['batch_size'],
            temperature=kwargs['temperature'], top_k=kwargs['top_k'], device=args.device
        )
        out = out[:, len(context_tokens):].tolist()
        for i in range(kwargs['batch_size']):
            generated += 1
            print("=" * 40 + " SAMPLE " + str(generated) + " " + "=" * 40)
            text = enc.decode(out[i])
            print(text)
    return text<|MERGE_RESOLUTION|>--- conflicted
+++ resolved
@@ -29,12 +29,9 @@
     prev = context
     output = context    
     past = None
-<<<<<<< HEAD
     if isinstance(model, nn.DataParallel):
         model = model.module
-=======
     exit_token = False
->>>>>>> f5626cd0
     with torch.no_grad():
         for i in range(length):
             logits, past = model(prev, past=past)
